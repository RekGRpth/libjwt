/* Copyright (C) 2015-2024 maClara, LLC <info@maclara-llc.com>
   This file is part of the JWT C Library

   SPDX-License-Identifier:  MPL-2.0
   This Source Code Form is subject to the terms of the Mozilla Public
   License, v. 2.0. If a copy of the MPL was not distributed with this
   file, You can obtain one at http://mozilla.org/MPL/2.0/. */

#include <stdlib.h>
#include <string.h>
#include <errno.h>
#include <stdio.h>

#include <jwt.h>

/* https://github.com/zhicheng/base64 */
#include "base64.h"

#include "jwt-private.h"

/* Library init functionality */
static struct jwt_crypto_ops *jwt_ops_available[] = {
#ifdef HAVE_OPENSSL
	&jwt_openssl_ops,
#endif
#ifdef HAVE_GNUTLS
	&jwt_gnutls_ops,
#endif
#ifdef HAVE_MBEDTLS
	&jwt_mbedtls_ops,
#endif
	NULL,
};

#if defined HAVE_OPENSSL
struct jwt_crypto_ops *jwt_ops = &jwt_openssl_ops;
#elif defined HAVE_GNUTLS
struct jwt_crypto_ops *jwt_ops = &jwt_gnutls_ops;
#elif defined HAVE_MBEDTLS
struct jwt_crypto_ops *jwt_ops = &jwt_mbedtls_ops;
#else
#error No crypto ops providers are enabled
#endif

const char *jwt_get_crypto_ops(void)
{
	if (jwt_ops == NULL)
		return "(unknown)"; // LCOV_EXCL_LINE

	return jwt_ops->name;
}

jwt_crypto_provider_t jwt_get_crypto_ops_t(void)
{
	if (jwt_ops == NULL)
		return JWT_CRYPTO_OPS_NONE; // LCOV_EXCL_LINE

	return jwt_ops->provider;
}

int jwt_set_crypto_ops_t(jwt_crypto_provider_t opname)
{
	int i;

	/* The user asked for something, let's give it a try */
	for (i = 0; jwt_ops_available[i] != NULL; i++) {
		if (jwt_ops_available[i]->provider != opname)
			continue;

		jwt_ops = jwt_ops_available[i];
		return 0;
	}

	return EINVAL;
}

int jwt_set_crypto_ops(const char *opname)
{
	int i;

	/* The user asked for something, let's give it a try */
	for (i = 0; jwt_ops_available[i] != NULL; i++) {
		if (jwt_strcmp(jwt_ops_available[i]->name, opname))
			continue;

		jwt_ops = jwt_ops_available[i];
		return 0;
	}

	return EINVAL;
}

int jwt_crypto_ops_supports_jwk(void)
{
	return jwt_ops->jwk_implemented ? 1 : 0;
}

__attribute__((constructor))
void jwt_init()
{
	const char *opname = getenv("JWT_CRYPTO");

	/* By default, we choose the top spot */
	if (opname == NULL || opname[0] == '\0') {
		jwt_ops = jwt_ops_available[0];
		return;
	}

	/* Attempt to set ops */
	if (jwt_set_crypto_ops(opname)) {
		jwt_ops = jwt_ops_available[0];
		fprintf(stderr, "LibJWT: No such crypto ops [%s], falling back to [%s]\n",
			opname, jwt_ops->name);
	}
}

static jwt_malloc_t pfn_malloc = NULL;
static jwt_realloc_t pfn_realloc = NULL;
static jwt_free_t pfn_free = NULL;

void *jwt_malloc(size_t size)
{
	if (pfn_malloc)
		return pfn_malloc(size);

	return malloc(size);
}

void *jwt_realloc(void *ptr, size_t size)
{
	if (pfn_realloc)
		return pfn_realloc(ptr, size);

	return realloc(ptr, size);
}

void jwt_freemem(void *ptr)
{
	if (pfn_free)
		pfn_free(ptr);
	else
		free(ptr);
}

static char *jwt_strdup(const char *str)
{
	size_t len;
	char *result;

	len = strlen(str);
	result = (char *)jwt_malloc(len + 1);
	if (!result)
		return NULL; // LCOV_EXCL_LINE

	memcpy(result, str, len);
	result[len] = '\0';
	return result;
}

/* A time-safe strcmp function */
int jwt_strcmp(const char *str1, const char *str2)
{
	/* Get the LONGEST length */
	int len1 = strlen(str1);
	int len2 = strlen(str2);
	int len_max = len1 >= len2 ? len1 : len2;

	int i, ret = 0;

	/* Iterate the entire longest string no matter what. Only testing
	 * the shortest string would still allow attacks for
	 * "a" == "aKJSDHkjashaaHJASJ", adding a character each time one
	 * is found. */
	for (i = 0; i < len_max; i++) {
		char c1, c2;

		c1 = (i < len1) ? str1[i] : 0;
		c2 = (i < len2) ? str2[i] : 0;

		ret |= c1 ^ c2;
	}

	/* Don't forget to check length */
	ret |= len1 ^ len2;

	return ret;
}

const char *jwt_alg_str(jwt_alg_t alg)
{
	switch (alg) {
	case JWT_ALG_NONE:
		return "none";
	case JWT_ALG_HS256:
		return "HS256";
	case JWT_ALG_HS384:
		return "HS384";
	case JWT_ALG_HS512:
		return "HS512";
	case JWT_ALG_RS256:
		return "RS256";
	case JWT_ALG_RS384:
		return "RS384";
	case JWT_ALG_RS512:
		return "RS512";
	case JWT_ALG_ES256:
		return "ES256";
	case JWT_ALG_ES256K:
		return "ES256K";
	case JWT_ALG_ES384:
		return "ES384";
	case JWT_ALG_ES512:
		return "ES512";
	case JWT_ALG_PS256:
		return "PS256";
	case JWT_ALG_PS384:
		return "PS384";
	case JWT_ALG_PS512:
		return "PS512";
	case JWT_ALG_EDDSA:
		return "EDDSA";
	default:
		return NULL;
	}
}

jwt_alg_t jwt_str_alg(const char *alg)
{
	if (alg == NULL)
		return JWT_ALG_INVAL;

	if (!jwt_strcmp(alg, "none"))
		return JWT_ALG_NONE;
	else if (!jwt_strcmp(alg, "HS256"))
		return JWT_ALG_HS256;
	else if (!jwt_strcmp(alg, "HS384"))
		return JWT_ALG_HS384;
	else if (!jwt_strcmp(alg, "HS512"))
		return JWT_ALG_HS512;
	else if (!jwt_strcmp(alg, "RS256"))
		return JWT_ALG_RS256;
	else if (!jwt_strcmp(alg, "RS384"))
		return JWT_ALG_RS384;
	else if (!jwt_strcmp(alg, "RS512"))
		return JWT_ALG_RS512;
	else if (!jwt_strcmp(alg, "ES256"))
		return JWT_ALG_ES256;
	else if (!jwt_strcmp(alg, "ES256K"))
		return JWT_ALG_ES256K;
	else if (!jwt_strcmp(alg, "ES384"))
		return JWT_ALG_ES384;
	else if (!jwt_strcmp(alg, "ES512"))
		return JWT_ALG_ES512;
	else if (!jwt_strcmp(alg, "PS256"))
		return JWT_ALG_PS256;
	else if (!jwt_strcmp(alg, "PS384"))
		return JWT_ALG_PS384;
	else if (!jwt_strcmp(alg, "PS512"))
		return JWT_ALG_PS512;
	else if (!jwt_strcmp(alg, "EDDSA"))
		return JWT_ALG_EDDSA;

	return JWT_ALG_INVAL;
}

static void jwt_scrub_key(jwt_t *jwt)
{
	if (jwt->key) {
		/* Overwrite it so it's gone from memory. */
		memset(jwt->key, 0, jwt->key_len);

		jwt_freemem(jwt->key);
		jwt->key = NULL;
	}

	jwt->key_len = 0;
	jwt->alg = JWT_ALG_NONE;
}

int jwt_set_alg(jwt_t *jwt, jwt_alg_t alg, const unsigned char *key, int len)
{
	/* No matter what happens here, we do this. */
	jwt_scrub_key(jwt);

	if (alg < JWT_ALG_NONE || alg >= JWT_ALG_INVAL)
		return EINVAL;

	switch (alg) {
	case JWT_ALG_NONE:
		if (key || len)
			return EINVAL;
		break;

	default:
		if (!key || len <= 0)
			return EINVAL;

		jwt->key = jwt_malloc(len);
		if (!jwt->key)
			return ENOMEM; // LCOV_EXCL_LINE

		memcpy(jwt->key, key, len);
	}

	jwt->alg = alg;
	jwt->key_len = len;

	return 0;
}

jwt_alg_t jwt_get_alg(const jwt_t *jwt)
{
	if (jwt == NULL)
		return JWT_ALG_INVAL;

	return jwt->alg;
}

int jwt_new(jwt_t **jwt)
{
	if (!jwt)
		return EINVAL;

	*jwt = jwt_malloc(sizeof(jwt_t));
	if (!*jwt)
		return ENOMEM; // LCOV_EXCL_LINE

	memset(*jwt, 0, sizeof(jwt_t));

	(*jwt)->grants = json_object();
	if (!(*jwt)->grants) {
		// LCOV_EXCL_START
		jwt_freemem(*jwt);
		*jwt = NULL;
		return ENOMEM;
		// LCOV_EXCL_STOP
	}

	(*jwt)->headers = json_object();
	if (!(*jwt)->headers) {
		// LCOV_EXCL_START
		json_decref((*jwt)->grants);
		jwt_freemem(*jwt);
		*jwt = NULL;
		return ENOMEM;
		// LCOV_EXCL_STOP
	}

	return 0;
}

void jwt_free(jwt_t *jwt)
{
	if (!jwt)
		return;

	jwt_scrub_key(jwt);

	json_decref(jwt->grants);
	json_decref(jwt->headers);

	jwt_freemem(jwt);
}

jwt_t *jwt_dup(jwt_t *jwt)
{
	jwt_t *new = NULL;

	if (!jwt) {
		errno = EINVAL;
		goto dup_fail;
	}

	errno = 0;

	new = jwt_malloc(sizeof(jwt_t));
	if (!new) {
		// LCOV_EXCL_START
		errno = ENOMEM;
		return NULL;
		// LCOV_EXCL_STOP
	}

	memset(new, 0, sizeof(jwt_t));

	if (jwt->key_len) {
		new->alg = jwt->alg;
		new->key = jwt_malloc(jwt->key_len);
		if (!new->key) {
			// LCOV_EXCL_START
			errno = ENOMEM;
			goto dup_fail;
			// LCOV_EXCL_STOP
		}
		memcpy(new->key, jwt->key, jwt->key_len);
		new->key_len = jwt->key_len;
	}

	new->grants = json_deep_copy(jwt->grants);
	if (!new->grants)
		errno = ENOMEM; // LCOV_EXCL_LINE

	new->headers = json_deep_copy(jwt->headers);
	if (!new->headers)
		errno = ENOMEM; // LCOV_EXCL_LINE

dup_fail:
	if (errno) {
		jwt_free(new);
		new = NULL;
	}

	return new;
}

static const char *get_js_string(json_t *js, const char *key)
{
	const char *val = NULL;
	json_t *js_val;

	js_val = json_object_get(js, key);
	if (js_val) {
		if (json_is_string(js_val))
			val = json_string_value(js_val);
		else
			errno = EINVAL;
	} else {
		errno = ENOENT;
	}

	return val;
}

static long get_js_int(json_t *js, const char *key)
{
	long val = -1;
	json_t *js_val;

	js_val = json_object_get(js, key);
	if (js_val) {
		if (json_is_integer(js_val))
			val = (long)json_integer_value(js_val);
		else
			errno = EINVAL;
	} else {
		errno = ENOENT;
	}

	return val;
}

static int get_js_bool(json_t *js, const char *key)
{
	int val = -1;
	json_t *js_val;

	js_val = json_object_get(js, key);
	if (js_val) {
		switch (json_typeof(js_val)) {
		case JSON_TRUE:
			val = 1;
			break;
		case JSON_FALSE:
			val = 0;
			break;
		default:
			errno = EINVAL;
		}
	} else {
		errno = ENOENT;
	}
	return val;
}

void *jwt_base64uri_decode(const char *src, int *ret_len)
{
	void *buf;
	char *new;
	int len, i, z;

	if (src == NULL || ret_len == NULL)
		return NULL; // Should really be an abort

	/* Decode based on RFC-4648 URI safe encoding. */
	len = (int)strlen(src);
	/* When reversing the URI cleanse, we can possibly add up
	 * to 3 '=' characters to replace the missing padding. */
	new = jwt_malloc(len + 4);
	if (!new)
		return NULL; // LCOV_EXCL_LINE

	for (i = 0; i < len; i++) {
		switch (src[i]) {
		case '-':
			new[i] = '+';
			break;
		case '_':
			new[i] = '/';
			break;
		default:
			new[i] = src[i];
		}
	}
	z = 4 - (i % 4);
	if (z < 4) {
		while (z--)
			new[i++] = '=';
	}
	new[i] = '\0';
	len = i;

	/* Now we have a standard base64 encoded string. */
	buf = jwt_malloc(BASE64_DECODE_OUT_SIZE(len) + 1);
	if (buf == NULL) {
		// LCOV_EXCL_START
		jwt_freemem(new);
		return NULL;
		// LCOV_EXCL_STOP
	}

	*ret_len = base64_decode(new, len, buf);
	jwt_freemem(new);

	if (*ret_len <= 0) {
		jwt_freemem(buf);
		buf = NULL;
	}

	return buf;
}


static json_t *jwt_base64uri_decode_to_json(char *src)
{
	json_t *js;
	char *buf;
	int len;

	buf = jwt_base64uri_decode(src, &len);

	if (buf == NULL)
		return NULL; // LCOV_EXCL_LINE

	buf[len] = '\0';

	js = json_loads(buf, 0, NULL);

	jwt_freemem(buf);

	return js;
}

int jwt_base64uri_encode(char **_dst, const char *plain, int plain_len)
{
	int len, i;
	char *dst;

	len = BASE64_ENCODE_OUT_SIZE(plain_len);
	dst = jwt_malloc(len + 1);
	if (dst == NULL)
		return -ENOMEM; // LCOV_EXCL_LINE

	/* First, a normal base64 encoding */
	len = base64_encode((const unsigned char *)plain, plain_len, dst);
	if (len <= 0) {
		jwt_freemem(dst);
		return 0;
	}

	/* Now for the URI encoding */
	for (i = 0; i < len; i++) {
		switch (dst[i]) {
		case '+':
			dst[i] = '-';
			break;
		case '/':
			dst[i] = '_';
			break;
		case '=':
			dst[i] = '\0';
			break;
		}
	}

	/* Just in case there's no padding. */
	dst[i] = '\0';
	*_dst = dst;

	return i;
}

static int jwt_sign(jwt_t *jwt, char **out, unsigned int *len, const char *str, unsigned int str_len)
{
	switch (jwt->alg) {
	/* HMAC */
	case JWT_ALG_HS256:
	case JWT_ALG_HS384:
	case JWT_ALG_HS512:
		return jwt_ops->sign_sha_hmac(jwt, out, len, str, str_len);

	/* RSA */
	case JWT_ALG_RS256:
	case JWT_ALG_RS384:
	case JWT_ALG_RS512:

	/* RSA-PSS */
	case JWT_ALG_PS256:
	case JWT_ALG_PS384:
	case JWT_ALG_PS512:

	/* ECC */
	case JWT_ALG_ES256:
	case JWT_ALG_ES256K:
	case JWT_ALG_ES384:
	case JWT_ALG_ES512:

	/* EdDSA */
	case JWT_ALG_EDDSA:
		return jwt_ops->sign_sha_pem(jwt, out, len, str, str_len);

	/* You wut, mate? */
	default:
		return EINVAL;
	}
}

static int jwt_verify(jwt_t *jwt, const char *head, unsigned int head_len, const char *sig)
{
	switch (jwt->alg) {
	/* HMAC */
	case JWT_ALG_HS256:
	case JWT_ALG_HS384:
	case JWT_ALG_HS512:
		return jwt_ops->verify_sha_hmac(jwt, head, head_len, sig);

	/* RSA */
	case JWT_ALG_RS256:
	case JWT_ALG_RS384:
	case JWT_ALG_RS512:

	/* RSA-PSS */
	case JWT_ALG_PS256:
	case JWT_ALG_PS384:
	case JWT_ALG_PS512:

	/* ECC */
	case JWT_ALG_ES256:
	case JWT_ALG_ES256K:
	case JWT_ALG_ES384:
	case JWT_ALG_ES512:

	/* EdDSA */
	case JWT_ALG_EDDSA:
		return jwt_ops->verify_sha_pem(jwt, head, head_len, sig);

	/* You wut, mate? */
	default:
		return EINVAL;
	}
}

static int jwt_parse_body(jwt_t *jwt, char *body)
{
	if (jwt->grants) {
		json_decref(jwt->grants);
		jwt->grants = NULL;
	}

	jwt->grants = jwt_base64uri_decode_to_json(body);
	if (!jwt->grants)
		return EINVAL;

	return 0;
}

static int jwt_parse_head(jwt_t *jwt, char *head)
{
	const char *alg;

	if (jwt->headers) {
		json_decref(jwt->headers);
		jwt->headers = NULL;
	}

	jwt->headers = jwt_base64uri_decode_to_json(head);
	if (!jwt->headers)
		return EINVAL;

	alg = get_js_string(jwt->headers, "alg");
	jwt->alg = jwt_str_alg(alg);
	if (jwt->alg >= JWT_ALG_INVAL)
		return EINVAL;

	return 0;
}

/**
 * @brief Smoke test to save the user from themselves.
 */
static int jwt_verify_alg(jwt_t *jwt)
{
	int ret = 0;

	if (jwt->alg == JWT_ALG_NONE) {
		/* If the user gave us a key but the JWT has alg = none,
		 * then we shouldn't even proceed. */
		if (jwt->key || jwt->key_len)
			ret = EINVAL;
	} else if (!(jwt->key && (jwt->key_len > 0))) {
		/* If alg != none, then we should have a key to use */
		ret = EINVAL;
	}

	/* Releive ourselves of the burden of this secret. */
	if (ret)
		jwt_scrub_key(jwt);

	return ret;
}

static int jwt_parse(jwt_t **jwt, const char *token, unsigned int *len)
{
	char *head = NULL;
	jwt_t *new = NULL;
	char *body, *sig;
	int ret = EINVAL;

	if (!jwt)
		return EINVAL;

	*jwt = NULL;
	head = jwt_strdup(token);

	if (!head)
		return ENOMEM; // LCOV_EXCL_LINE

	/* Find the components. */
	for (body = head; body[0] != '.'; body++) {
		if (body[0] == '\0')
			goto parse_done;
	}

	body[0] = '\0';
	body++;

	for (sig = body; sig[0] != '.'; sig++) {
		if (sig[0] == '\0')
			goto parse_done;
	}

	sig[0] = '\0';

	/* Now that we have everything split up, let's check out the
	 * header. */
	ret = jwt_new(&new);
	if (ret)
		goto parse_done;

	if ((ret = jwt_parse_head(new, head)))
		goto parse_done;

	ret = jwt_parse_body(new, body);
parse_done:
	if (ret) {
		jwt_free(new);
		*jwt = NULL;
	} else {
		*jwt = new;
		*len = sig - head;
	}

	jwt_freemem(head);

	return ret;
}

static int jwt_copy_key(jwt_t *jwt, const unsigned char *key, int key_len)
{
	int ret = 0;

<<<<<<< HEAD
	if (key_len) {
		jwt->key = jwt_malloc(key_len);
		if (jwt->key == NULL)
			return ENOMEM; // LCOV_EXCL_LINE
		memcpy(jwt->key, key, key_len);
		jwt->key_len = key_len;
	}
=======
	if (!key_len)
		return 0;

	/* Always allocate one extra byte. For PEM, it ensures against
	 * not having a nil at the end (although all crypto backends
	 * should honor length), and for binary keys, it wont hurt
	 * because we use key_len for those operations. */
	jwt->key = jwt_malloc(key_len + 1);
	if (jwt->key == NULL)
		return ENOMEM;

	jwt->key[key_len] = '\0';

	memcpy(jwt->key, key, key_len);
	jwt->key_len = key_len;
>>>>>>> f5eef783

	return ret;
}

static int jwt_decode_complete(jwt_t **jwt, const unsigned char *key, int key_len,
			       const char *token, unsigned int payload_len)
{
	int ret = EINVAL;
	jwt_t *new = *jwt;

	/* Copy the key over for verify_alg. */
	ret = jwt_copy_key(new, key, key_len);
	if (ret)
		goto decode_done;

	ret = jwt_verify_alg(new);
	if (ret)
		goto decode_done;

	/* Check the signature, if needed. */
	if (new->alg != JWT_ALG_NONE) {
		const char *sig = token + (payload_len + 1);
		ret = jwt_verify(new, token, payload_len, sig);
	}

decode_done:
	if (ret) {
		jwt_free(new);
		*jwt = NULL;
	}

	return ret;
}

int jwt_decode(jwt_t **jwt, const char *token, const unsigned char *key,
	       int key_len)
{
	int ret;
	unsigned int payload_len;

	if (jwt == NULL)
		return EINVAL;

	if ((ret = jwt_parse(jwt, token, &payload_len)))
		return ret;

	return jwt_decode_complete(jwt, key, key_len, token, payload_len);
}

int jwt_decode_2(jwt_t **jwt, const char *token, jwt_key_p_t key_provider)
{
	int ret;
	unsigned int payload_len;
	jwt_key_t key = { NULL, 0 };
	jwt_t *new = NULL;

	if (jwt == NULL)
		return EINVAL;
	*jwt = NULL;

	ret = jwt_parse(&new, token, &payload_len);
	if (ret)
		return ret;

	if (key_provider) {
		/* The previous code trusted the JWT alg too much. If it was
		 * NONE, then it wouldn't even bother calling the cb.
		 *
		 * We also had some test cases that called this func with no
		 * key_provider and exptected it to work. True, this code
		 * allowed for that. My gut tells me that should never have
		 * been the case.
		 *
		 * For one, the previous code didn't check for NULL, so if
		 * you got a key that wasn't alg == none, instant SEGV.
		 *
		 * However, since this func is getting deprecated, we'll
		 * just let that case be like calling jwt_decode()
		 */
		ret = key_provider(new, &key);
	}

	if (ret) {
		jwt_free(new);
		return ret;
	}

	*jwt = new;

	return jwt_decode_complete(jwt, key.jwt_key, key.jwt_key_len, token, payload_len);
}

const char *jwt_get_grant(jwt_t *jwt, const char *grant)
{
	if (!jwt || !grant || !strlen(grant)) {
		errno = EINVAL;
		return NULL;
	}

	errno = 0;

	return get_js_string(jwt->grants, grant);
}

long jwt_get_grant_int(jwt_t *jwt, const char *grant)
{
	if (!jwt || !grant || !strlen(grant)) {
		errno = EINVAL;
		return 0;
	}

	errno = 0;

	return get_js_int(jwt->grants, grant);
}

int jwt_get_grant_bool(jwt_t *jwt, const char *grant)
{
	if (!jwt || !grant || !strlen(grant)) {
		errno = EINVAL;
		return 0;
	}

	errno = 0;

	return get_js_bool(jwt->grants, grant);
}

char *jwt_get_grants_json(jwt_t *jwt, const char *grant)
{
	json_t *js_val = NULL;

	if (!jwt) {
		errno = EINVAL;
		return NULL;
	}

	if (grant && strlen(grant))
		js_val = json_object_get(jwt->grants, grant);
	else
		js_val = jwt->grants;

	if (js_val == NULL) {
		errno = ENOENT;
		return NULL;
	}

	errno = 0;

	return json_dumps(js_val, JSON_SORT_KEYS | JSON_COMPACT | JSON_ENCODE_ANY);
}

int jwt_add_grant(jwt_t *jwt, const char *grant, const char *val)
{
	if (!jwt || !grant || !strlen(grant) || !val)
		return EINVAL;

	if (get_js_string(jwt->grants, grant) != NULL)
		return EEXIST;

	if (json_object_set_new(jwt->grants, grant, json_string(val)))
		return EINVAL;

	return 0;
}

int jwt_add_grant_int(jwt_t *jwt, const char *grant, long val)
{
	if (!jwt || !grant || !strlen(grant))
		return EINVAL;

	if (get_js_int(jwt->grants, grant) != -1)
		return EEXIST;

	if (json_object_set_new(jwt->grants, grant, json_integer((json_int_t)val)))
		return EINVAL;

	return 0;
}

int jwt_add_grant_bool(jwt_t *jwt, const char *grant, int val)
{
	if (!jwt || !grant || !strlen(grant))
		return EINVAL;

	if (get_js_int(jwt->grants, grant) != -1)
		return EEXIST;

	if (json_object_set_new(jwt->grants, grant, json_boolean(val)))
		return EINVAL;

	return 0;
}

int jwt_add_grants_json(jwt_t *jwt, const char *json)
{
	json_t *js_val;
	int ret = -1;

	if (!jwt)
		return EINVAL;

	js_val = json_loads(json, JSON_REJECT_DUPLICATES, NULL);

	if (json_is_object(js_val))
		ret = json_object_update(jwt->grants, js_val);

	json_decref(js_val);

	return ret ? EINVAL : 0;
}

int jwt_del_grants(jwt_t *jwt, const char *grant)
{
	if (!jwt)
		return EINVAL;

	if (grant == NULL || !strlen(grant))
		json_object_clear(jwt->grants);
	else
		json_object_del(jwt->grants, grant);

	return 0;
}

const char *jwt_get_header(jwt_t *jwt, const char *header)
{
	if (!jwt || !header || !strlen(header)) {
		errno = EINVAL;
		return NULL;
	}

	errno = 0;

	return get_js_string(jwt->headers, header);
}

long jwt_get_header_int(jwt_t *jwt, const char *header)
{
	if (!jwt || !header || !strlen(header)) {
		errno = EINVAL;
		return 0;
	}

	errno = 0;

	return get_js_int(jwt->headers, header);
}

int jwt_get_header_bool(jwt_t *jwt, const char *header)
{
	if (!jwt || !header || !strlen(header)) {
		errno = EINVAL;
		return 0;
	}

	errno = 0;

	return get_js_bool(jwt->headers, header);
}

char *jwt_get_headers_json(jwt_t *jwt, const char *header)
{
	json_t *js_val = NULL;

	errno = EINVAL;

	if (!jwt)
		return NULL;

	if (header && strlen(header))
		js_val = json_object_get(jwt->headers, header);
	else
		js_val = jwt->headers;

	if (js_val == NULL)
		return NULL;

	errno = 0;

	return json_dumps(js_val, JSON_SORT_KEYS | JSON_COMPACT | JSON_ENCODE_ANY);
}

int jwt_add_header(jwt_t *jwt, const char *header, const char *val)
{
	if (!jwt || !header || !strlen(header) || !val)
		return EINVAL;

	if (get_js_string(jwt->headers, header) != NULL)
		return EEXIST;

	if (json_object_set_new(jwt->headers, header, json_string(val)))
		return EINVAL;

	return 0;
}

int jwt_add_header_int(jwt_t *jwt, const char *header, long val)
{
	if (!jwt || !header || !strlen(header))
		return EINVAL;

	if (get_js_int(jwt->headers, header) != -1)
		return EEXIST;

	if (json_object_set_new(jwt->headers, header, json_integer((json_int_t)val)))
		return EINVAL;

	return 0;
}

int jwt_add_header_bool(jwt_t *jwt, const char *header, int val)
{
	if (!jwt || !header || !strlen(header))
		return EINVAL;

	if (get_js_int(jwt->headers, header) != -1)
		return EEXIST;

	if (json_object_set_new(jwt->headers, header, json_boolean(val)))
		return EINVAL;

	return 0;
}

int jwt_add_headers_json(jwt_t *jwt, const char *json)
{
	json_t *js_val;
	int ret = -1;

	if (!jwt)
		return EINVAL;

	js_val = json_loads(json, JSON_REJECT_DUPLICATES, NULL);

	if (json_is_object(js_val))
		ret = json_object_update(jwt->headers, js_val);

	json_decref(js_val);

	return ret ? EINVAL : 0;
}

int jwt_del_headers(jwt_t *jwt, const char *header)
{
	if (!jwt)
		return EINVAL;

	if (header == NULL || !strlen(header))
		json_object_clear(jwt->headers);
	else
		json_object_del(jwt->headers, header);

	return 0;
}

static int __append_str(char **buf, const char *str)
{
	char *new;

	if (str == NULL || str[0] == '\0')
		return 0;

	if (*buf == NULL) {
		new = jwt_malloc(strlen(str) + 1);
		if (new)
			new[0] = '\0';
	} else {
		new = jwt_realloc(*buf, strlen(*buf) + strlen(str) + 1);
	}

	if (new == NULL) {
		jwt_freemem(*buf);
		*buf = NULL;
		return 1;
	}

	strcat(new, str);

	*buf = new;

	return 0;
}

#define APPEND_STR(__buf, __str) do {	\
	if (__append_str(__buf, __str))	\
		return ENOMEM;		\
} while (0)

static int write_js(const json_t *js, char **buf, int pretty)
{
	/* Sort keys for repeatability */
	size_t flags = JSON_SORT_KEYS;
	char *serial;

	if (pretty) {
		APPEND_STR(buf, "\n");
		flags |= JSON_INDENT(4);
	} else {
		flags |= JSON_COMPACT;
	}

	serial = json_dumps(js, flags);

	APPEND_STR(buf, serial);

	jwt_freemem(serial);

	if (pretty)
		APPEND_STR(buf, "\n");

	return 0;
}

static int jwt_write_head(jwt_t *jwt, char **buf, int pretty)
{
	int ret = 0;

	if (jwt->alg != JWT_ALG_NONE) {
		/* Only add default 'typ' header if it has not been defined,
		 * allowing for any value of it. This allows for signaling
		 * of application specific extensions to JWT, such as PASSporT,
		 * RFC 8225. */
		if ((ret = jwt_add_header(jwt, "typ", "JWT"))) {
			if (ret != EEXIST)
				return ret;
		}
	}

	if ((ret = jwt_del_headers(jwt, "alg")))
		return ret;

	if ((ret = jwt_add_header(jwt, "alg", jwt_alg_str(jwt->alg))))
		return ret;

	return write_js(jwt->headers, buf, pretty);
}

static int jwt_write_body(jwt_t *jwt, char **buf, int pretty)
{
	return write_js(jwt->grants, buf, pretty);
}

static int jwt_dump(jwt_t *jwt, char **buf, int pretty)
{
	int ret;

	ret = jwt_write_head(jwt, buf, pretty);

	if (ret == 0)
		ret = __append_str(buf, ".");

	if (ret == 0)
		ret = jwt_write_body(jwt, buf, pretty);

	return ret;
}

char *jwt_dump_grants_str(jwt_t *jwt, int pretty)
{
	char *out = NULL;
	int err;

	errno = 0;

	err = jwt_write_body(jwt, &out, pretty);

	if (err) {
		errno = err;
		if (out)
			jwt_freemem(out);
		out = NULL;
	}

	return out;
}

int jwt_dump_fp(jwt_t *jwt, FILE *fp, int pretty)
{
	char *out = NULL;
	int ret = 0;

	ret = jwt_dump(jwt, &out, pretty);

	if (ret == 0)
		fputs(out, fp);

	if (out)
		jwt_freemem(out);

	return ret;
}

char *jwt_dump_str(jwt_t *jwt, int pretty)
{
	char *out = NULL;
	int err;

	err = jwt_dump(jwt, &out, pretty);

	if (err) {
		errno = err;
		if (out)
			jwt_freemem(out);
		out = NULL;
	} else {
		errno = 0;
	}

	return out;
}

static int jwt_encode(jwt_t *jwt, char **out)
{
	char *buf = NULL, *head = NULL, *body = NULL, *sig;
	int ret, head_len, body_len;
	unsigned int sig_len;

	/* First the header. */
	ret = jwt_write_head(jwt, &buf, 0);
	if (ret) {
		if (buf)
			jwt_freemem(buf);
		return ret;
	}

	head = alloca(strlen(buf) * 2);
	if (head == NULL) {
		jwt_freemem(buf);
		return ENOMEM;
	}
	head_len = jwt_base64uri_encode(&head, buf, (int)strlen(buf));
	jwt_freemem(buf);
	buf = NULL;

	if (head_len <= 0)
		return -head_len;

	/* Now the body. */
	ret = jwt_write_body(jwt, &buf, 0);
	if (ret) {
		if (buf)
			jwt_freemem(buf);
		return ret;
	}

	body_len = jwt_base64uri_encode(&body, buf, (int)strlen(buf));
	jwt_freemem(buf);
	buf = NULL;

	if (body_len <= 0) {
		jwt_freemem(head);
		return -body_len;
	}

	/* Allocate enough to reuse as b64 buffer. */
	buf = jwt_malloc(head_len + body_len + 2);
	if (buf == NULL) {
		// LCOV_EXCL_START
		jwt_freemem(head);
		jwt_freemem(body);
		return ENOMEM;
		// LCOV_EXCL_STOP
	}

	strcpy(buf, head);
	strcat(buf, ".");
	strcat(buf, body);

	jwt_freemem(head);
	jwt_freemem(body);

	ret = __append_str(out, buf);
	if (ret == 0)
		ret = __append_str(out, ".");
	if (ret) {
		if (buf)
			jwt_freemem(buf);
		return ret;
	}

	if (jwt->alg == JWT_ALG_NONE) {
		jwt_freemem(buf);
		return 0;
	}

	/* Now the signature. */
	ret = jwt_sign(jwt, &sig, &sig_len, buf, strlen(buf));
	jwt_freemem(buf);
	buf = NULL;

	if (ret)
		return ret;

	ret = jwt_base64uri_encode(&buf, sig, sig_len);
	jwt_freemem(sig);
	if (ret <= 0)
		return -ret;

	ret = __append_str(out, buf);
	jwt_freemem(buf);

	return ret;
}

int jwt_encode_fp(jwt_t *jwt, FILE *fp)
{
	char *str = NULL;
	int ret;

	ret = jwt_encode(jwt, &str);
	if (ret) {
		if (str)
			jwt_freemem(str);
		return ret;
	}

	fputs(str, fp);
	jwt_freemem(str);

	return 0;
}

char *jwt_encode_str(jwt_t *jwt)
{
	char *str = NULL;

	errno = jwt_encode(jwt, &str);
	if (errno) {
		if (str)
			jwt_freemem(str);
		str = NULL;
	}

	return str;
}

void jwt_free_str(char *str)
{
	if (str)
		jwt_freemem(str);
}

int jwt_set_alloc(jwt_malloc_t pmalloc, jwt_realloc_t prealloc, jwt_free_t pfree)
{
	/* Set allocator functions for LibJWT. */
	pfn_malloc = pmalloc;
	pfn_realloc = prealloc;
	pfn_free = pfree;

	/* Set same allocator functions for Jansson. */
	json_set_alloc_funcs(jwt_malloc, jwt_freemem);

	return 0;
}

void jwt_get_alloc(jwt_malloc_t *pmalloc, jwt_realloc_t *prealloc, jwt_free_t *pfree)
{
	if (pmalloc)
		*pmalloc = pfn_malloc;

	if (prealloc)
		*prealloc = pfn_realloc;

	if (pfree)
		*pfree = pfn_free;
}

int jwt_valid_new(jwt_valid_t **jwt_valid, jwt_alg_t alg)
{
	if (!jwt_valid)
		return EINVAL;

	*jwt_valid = jwt_malloc(sizeof(jwt_valid_t));
	if (!*jwt_valid)
		return ENOMEM; // LCOV_EXCL_LINE

	memset(*jwt_valid, 0, sizeof(jwt_valid_t));
	(*jwt_valid)->alg = alg;

	(*jwt_valid)->status = JWT_VALIDATION_ERROR;

	(*jwt_valid)->nbf_leeway = 0;
	(*jwt_valid)->exp_leeway = 0;

	(*jwt_valid)->req_grants = json_object();
	if (!(*jwt_valid)->req_grants) {
		jwt_freemem(*jwt_valid);
		*jwt_valid = NULL;
		return ENOMEM;
	}

	return 0;
}

void jwt_valid_free(jwt_valid_t *jwt_valid)
{
	if (!jwt_valid)
		return;

	json_decref(jwt_valid->req_grants);

	jwt_freemem(jwt_valid);
}

jwt_valid_exception_t jwt_valid_get_status(jwt_valid_t *jwt_valid)
{
	if (!jwt_valid)
		return JWT_VALIDATION_ERROR;

	return jwt_valid->status;
}

time_t jwt_valid_get_nbf_leeway(jwt_valid_t *jwt_valid)
{
	if (!jwt_valid)
		return EINVAL;

	return jwt_valid->nbf_leeway;
}

time_t jwt_valid_get_exp_leeway(jwt_valid_t *jwt_valid)
{
	if (!jwt_valid)
		return EINVAL;

	return jwt_valid->exp_leeway;
}

int jwt_valid_add_grant(jwt_valid_t *jwt_valid, const char *grant, const char *val)
{
	if (!jwt_valid || !grant || !strlen(grant) || !val)
		return EINVAL;

	if (get_js_string(jwt_valid->req_grants, grant) != NULL)
		return EEXIST;

	if (json_object_set_new(jwt_valid->req_grants, grant, json_string(val)))
		return EINVAL;

	return 0;
}

int jwt_valid_add_grant_int(jwt_valid_t *jwt_valid, const char *grant, long val)
{
	if (!jwt_valid || !grant || !strlen(grant))
		return EINVAL;

	if (get_js_int(jwt_valid->req_grants, grant) != -1)
		return EEXIST;

	if (json_object_set_new(jwt_valid->req_grants, grant, json_integer((json_int_t)val)))
		return EINVAL;

	return 0;
}

int jwt_valid_add_grant_bool(jwt_valid_t *jwt_valid, const char *grant, int val)
{
	if (!jwt_valid || !grant || !strlen(grant))
		return EINVAL;

	if (get_js_bool(jwt_valid->req_grants, grant) != -1)
		return EEXIST;

	if (json_object_set_new(jwt_valid->req_grants, grant, json_boolean(val)))
		return EINVAL;

	return 0;
}

int jwt_valid_add_grants_json(jwt_valid_t *jwt_valid, const char *json)
{
	json_t *js_val;
	int ret = -1;

	if (!jwt_valid)
		return EINVAL;

	js_val = json_loads(json, JSON_REJECT_DUPLICATES, NULL);

	if (json_is_object(js_val))
		ret = json_object_update(jwt_valid->req_grants, js_val);

	json_decref(js_val);

	return ret ? EINVAL : 0;
}

char *jwt_valid_get_grants_json(jwt_valid_t *jwt_valid, const char *grant)
{
	json_t *js_val = NULL;

	errno = EINVAL;

	if (!jwt_valid)
		return NULL;

	if (grant && strlen(grant))
		js_val = json_object_get(jwt_valid->req_grants, grant);
	else
		js_val = jwt_valid->req_grants;

	if (js_val == NULL)
		return NULL;

	errno = 0;

	return json_dumps(js_val, JSON_SORT_KEYS | JSON_COMPACT | JSON_ENCODE_ANY);
}

const char *jwt_valid_get_grant(jwt_valid_t *jwt_valid, const char *grant)
{
	if (!jwt_valid || !grant || !strlen(grant)) {
		errno = EINVAL;
		return NULL;
	}

	errno = 0;

	return get_js_string(jwt_valid->req_grants, grant);
}

long jwt_valid_get_grant_int(jwt_valid_t *jwt_valid, const char *grant)
{
	if (!jwt_valid || !grant || !strlen(grant)) {
		errno = EINVAL;
		return 0;
	}

	errno = 0;

	return get_js_int(jwt_valid->req_grants, grant);
}

int jwt_valid_get_grant_bool(jwt_valid_t *jwt_valid, const char *grant)
{
	if (!jwt_valid || !grant || !strlen(grant)) {
		errno = EINVAL;
		return 0;
	}

	errno = 0;

	return get_js_bool(jwt_valid->req_grants, grant);
}

int jwt_valid_set_now(jwt_valid_t *jwt_valid, const time_t now)
{
	if (!jwt_valid)
		return EINVAL;

	jwt_valid->now = now;

	return 0;
}

int jwt_valid_set_nbf_leeway(jwt_valid_t *jwt_valid, const time_t nbf_leeway)
{
	if (!jwt_valid)
		return EINVAL;

	jwt_valid->nbf_leeway = nbf_leeway;

	return 0;
}

int jwt_valid_set_exp_leeway(jwt_valid_t *jwt_valid, const time_t exp_leeway)
{
	if (!jwt_valid)
		return EINVAL;

	jwt_valid->exp_leeway = exp_leeway;

	return 0;
}

int jwt_valid_set_headers(jwt_valid_t *jwt_valid, int hdr)
{
	if (!jwt_valid)
		return EINVAL;

	jwt_valid->hdr = hdr;

	return 0;
}

int jwt_valid_del_grants(jwt_valid_t *jwt_valid, const char *grant)
{
	if (!jwt_valid)
		return EINVAL;

	if (grant == NULL || !strlen(grant))
		json_object_clear(jwt_valid->req_grants);
	else
		json_object_del(jwt_valid->req_grants, grant);

	return 0;
}

#define _SET_AND_RET(__v, __e) do {	\
	__v->status |= __e;		\
	return __v->status;		\
} while (0)

jwt_valid_exception_t jwt_validate(jwt_t *jwt, jwt_valid_t *jwt_valid)
{
	const char *jwt_hdr_str, *jwt_body_str, *req_grant;
	json_t *js_val_1, *js_val_2;
	time_t t;

	if (!jwt_valid)
		return JWT_VALIDATION_ERROR;

	if (!jwt) {
		jwt_valid->status = JWT_VALIDATION_ERROR;
		return jwt_valid->status;
	}

	jwt_valid->status = JWT_VALIDATION_SUCCESS;

	/* Validate algorithm */
	if (jwt_valid->alg != jwt_get_alg(jwt))
		jwt_valid->status |= JWT_VALIDATION_ALG_MISMATCH;

	/* Validate expires */
	t = get_js_int(jwt->grants, "exp");
	if (jwt_valid->now && t != -1 && jwt_valid->now - jwt_valid->exp_leeway >= t)
		jwt_valid->status |= JWT_VALIDATION_EXPIRED;

	/* Validate not-before */
	t = get_js_int(jwt->grants, "nbf");
	if (jwt_valid->now && t != -1 && jwt_valid->now + jwt_valid->nbf_leeway < t)
		jwt_valid->status |= JWT_VALIDATION_TOO_NEW;

	/* Validate replicated issuer */
	jwt_hdr_str = get_js_string(jwt->headers, "iss");
	jwt_body_str = get_js_string(jwt->grants, "iss");
	if (jwt_hdr_str && jwt_body_str && jwt_strcmp(jwt_hdr_str, jwt_body_str))
		jwt_valid->status |= JWT_VALIDATION_ISS_MISMATCH;

	/* Validate replicated subject */
	jwt_hdr_str = get_js_string(jwt->headers, "sub");
	jwt_body_str = get_js_string(jwt->grants, "sub");
	if (jwt_hdr_str && jwt_body_str && jwt_strcmp(jwt_hdr_str, jwt_body_str))
		jwt_valid->status |= JWT_VALIDATION_SUB_MISMATCH;

	/* Validate replicated audience (might be array or string) */
	js_val_1 = json_object_get(jwt->headers, "aud");
	js_val_2 = json_object_get(jwt->grants, "aud");
	if (js_val_1 && js_val_2 && !json_equal(js_val_1, js_val_2))
		jwt_valid->status |= JWT_VALIDATION_AUD_MISMATCH;

	/* Validate required grants */
	json_object_foreach(jwt_valid->req_grants, req_grant, js_val_1) {
		json_t *act_js_val = json_object_get(jwt->grants, req_grant);

		if (act_js_val && json_equal(js_val_1, act_js_val))
			continue;

		if (act_js_val)
			jwt_valid->status |= JWT_VALIDATION_GRANT_MISMATCH;
		else
			jwt_valid->status |= JWT_VALIDATION_GRANT_MISSING;
	}

	return jwt_valid->status;
}

typedef struct {
	int error;
	char *str;
} jwt_exception_dict_t;

static jwt_exception_dict_t jwt_exceptions[] = {
	/* { JWT_VALIDATION_SUCCESS, "SUCCESS" }, */
	{ JWT_VALIDATION_ERROR, "general failures" },
	{ JWT_VALIDATION_ALG_MISMATCH, "algorithm mismatch" },
	{ JWT_VALIDATION_EXPIRED, "token expired" },
	{ JWT_VALIDATION_TOO_NEW, "token future dated" },
	{ JWT_VALIDATION_ISS_MISMATCH, "issuer mismatch" },
	{ JWT_VALIDATION_SUB_MISMATCH, "subject mismatch" },
	{ JWT_VALIDATION_AUD_MISMATCH, "audience mismatch" },
	{ JWT_VALIDATION_GRANT_MISSING, "grant missing" },
	{ JWT_VALIDATION_GRANT_MISMATCH, "grant mismatch" },
};

char *jwt_exception_str(jwt_valid_exception_t exceptions)
{
	int rc, i;
	char *str = NULL;

	if (exceptions == JWT_VALIDATION_SUCCESS) {
		if ((rc = __append_str(&str, "success")))
			goto fail;
		return str;
	}

	for (i = 0; i < ARRAY_SIZE(jwt_exceptions); i++) {
		if (!(jwt_exceptions[i].error & exceptions))
			continue;

		if (str && (rc = __append_str(&str, ", ")))
			goto fail;

		if ((rc = __append_str(&str, jwt_exceptions[i].str)))
			goto fail;
	}

	/* check if none of the exceptions matched? */
	if (!str && (rc = __append_str(&str, "unknown exceptions")))
		goto fail;

	return str;
fail:
	errno = rc;
	jwt_freemem(str);
	return NULL;
}<|MERGE_RESOLUTION|>--- conflicted
+++ resolved
@@ -778,15 +778,6 @@
 {
 	int ret = 0;
 
-<<<<<<< HEAD
-	if (key_len) {
-		jwt->key = jwt_malloc(key_len);
-		if (jwt->key == NULL)
-			return ENOMEM; // LCOV_EXCL_LINE
-		memcpy(jwt->key, key, key_len);
-		jwt->key_len = key_len;
-	}
-=======
 	if (!key_len)
 		return 0;
 
@@ -796,13 +787,12 @@
 	 * because we use key_len for those operations. */
 	jwt->key = jwt_malloc(key_len + 1);
 	if (jwt->key == NULL)
-		return ENOMEM;
+		return ENOMEM; // LCOV_EXCL_LINE
 
 	jwt->key[key_len] = '\0';
 
 	memcpy(jwt->key, key, key_len);
 	jwt->key_len = key_len;
->>>>>>> f5eef783
 
 	return ret;
 }
@@ -845,6 +835,7 @@
 
 	if (jwt == NULL)
 		return EINVAL;
+	*jwt = NULL;
 
 	if ((ret = jwt_parse(jwt, token, &payload_len)))
 		return ret;
