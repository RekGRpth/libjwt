include(FetchContent)

set (TARGET_NAME ${PROJECT_NAME})

option (BUILD_SHARED_LIBS "Build libjwt as shared library instead as static one." OFF)
option (WITHOUT_OPENSSL "Use GnuTLS for encryption instead of OpenSSL" OFF)
option (USE_WINSSL "Use Windows crypto API for encryption instead of OpenSSL" OFF)
option (USE_INSTALLED_JANSSON "Use pre-installed jansson library" ON)

if (UNIX)
	option (ENABLE_PIC "Use position independent code in static library build." OFF)
endif ()

if (BUILD_SHARED_LIBS)
	set (LIBRARY_TYPE SHARED)
else ()
	set (LIBRARY_TYPE STATIC)
	if (MSVC)
		set (CMAKE_C_FLAGS_DEBUG "${CMAKE_C_FLAGS_DEBUG} /Z7")
		set (CMAKE_C_FLAGS_RELWITHDEBINFO "${CMAKE_C_FLAGS_RELWITHDEBINFO} /Z7")
		if (${ENABLE_DEBUG_INFO_IN_RELEASE})
			set (CMAKE_C_FLAGS_RELEASE "${CMAKE_C_FLAGS_RELEASE} /Z7")
		endif ()
	endif ()
endif ()

if (USE_WINSSL)
	set (FILES_TO_REMOVE ${CMAKE_CURRENT_SOURCE_DIR}/jwt-openssl.c ${CMAKE_CURRENT_SOURCE_DIR}/jwt-gnutls.c)
	set (SSL_LIBRARY_INCLUDE_DIR )
	set (SSL_LIBRARIES_DEBUG crypt32.lib ncrypt.lib bcrypt.lib)
	set (SSL_LIBRARIES_OPTIMIZED crypt32.lib ncrypt.lib bcrypt.lib)
elseif (WITHOUT_OPENSSL)
	find_package (GnuTLS REQUIRED)
	set (FILES_TO_REMOVE ${CMAKE_CURRENT_SOURCE_DIR}/jwt-openssl.c ${CMAKE_CURRENT_SOURCE_DIR}/jwt-wincrypt.c)
	set (SSL_LIBRARY_INCLUDE_DIR ${GNUTLS_INCLUDE_DIR})
	set (SSL_LIBRARIES_DEBUG ${GNUTLS_LIBRARY})
	set (SSL_LIBRARIES_OPTIMIZED ${GNUTLS_LIBRARY})
else ()
	if (MSVC AND STATIC_RUNTIME)
		set (OPENSSL_MSVC_STATIC_RT TRUE)
	endif ()
	find_package (OpenSSL REQUIRED)
	set (FILES_TO_REMOVE ${CMAKE_CURRENT_SOURCE_DIR}/jwt-gnutls.c ${CMAKE_CURRENT_SOURCE_DIR}/jwt-wincrypt.c)
	set (SSL_LIBRARY_INCLUDE_DIR ${OPENSSL_INCLUDE_DIR})
	set (SSL_LIBRARIES_DEBUG ${OPENSSL_LIBRARIES})
	set (SSL_LIBRARIES_OPTIMIZED ${OPENSSL_LIBRARIES})
endif ()

<<<<<<< HEAD
find_package (Jansson REQUIRED)
=======
if (USE_INSTALLED_JANSSON)
    find_package (jansson REQUIRED)
else()
    FetchContent_Declare(
    jansson
    GIT_REPOSITORY https://github.com/akheron/jansson.git
    GIT_TAG        v2.14
    )

    FetchContent_MakeAvailable(jansson)
endif()
>>>>>>> a7dfb4a4

write_file(${CMAKE_CURRENT_BINARY_DIR}/config.h "")

file (GLOB SOURCE_FILES "../include/*.h" "*.h" "*.c")
list (REMOVE_ITEM SOURCE_FILES ${FILES_TO_REMOVE})

add_library (${TARGET_NAME} ${LIBRARY_TYPE} ${SOURCE_FILES})

target_include_directories (${TARGET_NAME} PRIVATE
	${SSL_LIBRARY_INCLUDE_DIR}
       ${jansson_SOURCE_DIR}/src
       ${jansson_SOURCE_DIR}/android
       ${CMAKE_CURRENT_BINARY_DIR}
	)

if (UNIX)
	target_compile_definitions (${TARGET_NAME} PUBLIC _GNU_SOURCE)
endif ()

if (UNIX AND ENABLE_LTO)
	set_property(TARGET ${TARGET_NAME} PROPERTY INTERPROCEDURAL_OPTIMIZATION True)
endif ()

if (MSVC)
	target_compile_definitions (${TARGET_NAME} PRIVATE _CRT_SECURE_NO_WARNINGS)
	if (BUILD_SHARED_LIBS)
		target_compile_definitions (${TARGET_NAME}
			PUBLIC JWT_DLL_CONFIG
			PRIVATE JWT_BUILD_SHARED_LIBRARY
			)
	endif ()
endif ()

if (NOT BUILD_SHARED_LIBS AND ENABLE_PIC)
	target_compile_options (${TARGET_NAME} PRIVATE -fPIC)
endif ()

target_link_libraries (${TARGET_NAME}
	debug ${SSL_LIBRARIES_DEBUG} optimized ${SSL_LIBRARIES_OPTIMIZED}
<<<<<<< HEAD
	${JANSSON_LIBRARIES}
=======
	jansson
>>>>>>> a7dfb4a4
	)

install (TARGETS ${TARGET_NAME}
	RUNTIME DESTINATION bin
	LIBRARY DESTINATION lib
	ARCHIVE DESTINATION lib
	)

install (FILES
	${PROJECT_SOURCE_DIR}/include/jwt.h
	DESTINATION include/
	)<|MERGE_RESOLUTION|>--- conflicted
+++ resolved
@@ -46,9 +46,6 @@
 	set (SSL_LIBRARIES_OPTIMIZED ${OPENSSL_LIBRARIES})
 endif ()
 
-<<<<<<< HEAD
-find_package (Jansson REQUIRED)
-=======
 if (USE_INSTALLED_JANSSON)
     find_package (jansson REQUIRED)
 else()
@@ -60,7 +57,6 @@
 
     FetchContent_MakeAvailable(jansson)
 endif()
->>>>>>> a7dfb4a4
 
 write_file(${CMAKE_CURRENT_BINARY_DIR}/config.h "")
 
@@ -75,6 +71,11 @@
        ${jansson_SOURCE_DIR}/android
        ${CMAKE_CURRENT_BINARY_DIR}
 	)
+
+# Need for using the project by add_subdirectory
+target_include_directories (${TARGET_NAME} INTERFACE
+  ${CMAKE_CURRENT_LIST_DIR}/../include
+  )
 
 if (UNIX)
 	target_compile_definitions (${TARGET_NAME} PUBLIC _GNU_SOURCE)
@@ -100,11 +101,7 @@
 
 target_link_libraries (${TARGET_NAME}
 	debug ${SSL_LIBRARIES_DEBUG} optimized ${SSL_LIBRARIES_OPTIMIZED}
-<<<<<<< HEAD
-	${JANSSON_LIBRARIES}
-=======
 	jansson
->>>>>>> a7dfb4a4
 	)
 
 install (TARGETS ${TARGET_NAME}
